<<<<<<< HEAD
use security_framework::os::macos::passwords::{find_generic_password, set_generic_password, delete_generic_password};
=======
use ::KeyringError;
use std::io::Write;
use std::process::{Command, Stdio};
use hex;
>>>>>>> 7a73646c

pub struct Keyring<'a> {
    service: &'a str,
    username: &'a str,
}

// Eventually try to get collection into the Keyring struct?
impl<'a> Keyring<'a> {

    pub fn new(service: &'a str, username: &'a str) -> Keyring<'a> {
        Keyring {
            service: service,
            username: username,
        }
    }

    pub fn set_password(&self, password: &str) -> ::Result<()> {
        try!(set_generic_password(None, self.service, self.username, password.as_bytes()));

        Ok(())
    }

    pub fn get_password(&self) -> ::Result<String> {
<<<<<<< HEAD
        let (password_bytes, _) = try!(find_generic_password(None, self.service, self.username));
=======
        let output = Command::new("security")
            .arg("find-generic-password")
            .arg("-g") // g instead of g gets string with " and hex without "
            .arg("-a")
            .arg(self.username)
            .arg("-s")
            .arg(self.service)
            .output();

        match output {
            Ok(output) => {
                if output.status.success() {
                    let output_string = String::from_utf8(output.stderr);
                    let output_string = output_string.unwrap().trim().to_owned();

                    if output_string.len() <= 10 {
                        // It's an empty string
                        Ok("".to_owned())
                    } else {
                        if is_not_hex_output(&output_string) {
                            // slice "password: \"" off the front and " off back
                            Ok(output_string[11..output_string.len()-1].to_string())
                        } else {
                            // slice "password: 0x" off the front
                            // also slice off non-hex section from the end.
                            //
                            // Not sure why the keychain returns both a hex version and
                            // another encoded version for when there's special chars.
                            let hex_str = &output_string[12..];
                            let hex_str = hex_str.split(" ")
                                .nth(0)
                                .expect("first section of split must contain hex str password");

                            let bytes = hex::decode(hex_str)
                                .expect("error reading hex output");

                            Ok(
                                String::from_utf8(bytes)
                                    .expect("error converting hex to utf8")
                            )
                        }
                    }
                } else {
                    Err(KeyringError::MacOsKeychainError)
                }
            },
            _ => Err(KeyringError::MacOsKeychainError)
        }
    }
>>>>>>> 7a73646c

        // Mac keychain allows non-UTF8 values, but this library only supports adding UTF8 items
        // to the keychain, so this should only fail if we are trying to retrieve a non-UTF8
        // password that was added to the keychain by another library

        let password = try!(String::from_utf8(password_bytes));

        Ok(password)
    }

    pub fn delete_password(&self) -> ::Result<()> {
        try!(delete_generic_password(None, self.service, self.username));

        Ok(())
    }
}

#[cfg(test)]
mod test {
    use super::*;

    static TEST_SERVICE: &'static str = "test.keychain-rs.io";
    static TEST_USER: &'static str = "user@keychain-rs.io";
    static TEST_ASCII_PASSWORD: &'static str = "my_password";
    static TEST_NON_ASCII_PASSWORD: &'static str = "大根";

    #[test]
    fn test_add_ascii_password() {
        let keyring = Keyring::new(TEST_SERVICE, TEST_USER);

        keyring.set_password(TEST_ASCII_PASSWORD).unwrap();

        keyring.delete_password().unwrap();
    }

    #[test]
    fn test_round_trip_ascii_password() {
        let keyring = Keyring::new(TEST_SERVICE, TEST_USER);

        keyring.set_password(TEST_ASCII_PASSWORD).unwrap();

        let stored_password = keyring.get_password().unwrap();

        assert_eq!(stored_password, TEST_ASCII_PASSWORD);

        keyring.delete_password().unwrap();
    }

    #[test]
    fn test_add_non_ascii_password() {
        let keyring = Keyring::new(TEST_SERVICE, TEST_USER);

        keyring.set_password(TEST_NON_ASCII_PASSWORD).unwrap();

        keyring.delete_password().unwrap();
    }

    #[test]
    fn test_round_trip_non_ascii_password() {
        let keyring = Keyring::new(TEST_SERVICE, TEST_USER);

<<<<<<< HEAD
        keyring.set_password(TEST_NON_ASCII_PASSWORD).unwrap();
=======
        let password_1 = "大根";
        let password_2 = "0xE5A4A7E6A0B9"; // Above in hex string
        let password_3 = r#"+s+'G#\"#; // this triggers hex fn
>>>>>>> 7a73646c

        let stored_password = keyring.get_password().unwrap();

        assert_eq!(stored_password, TEST_NON_ASCII_PASSWORD);

        keyring.set_password(password_3).unwrap();
        let res_3 = keyring.get_password().unwrap();
        assert_eq!(res_3, password_3);

        keyring.delete_password().unwrap();
    }
}<|MERGE_RESOLUTION|>--- conflicted
+++ resolved
@@ -1,11 +1,4 @@
-<<<<<<< HEAD
 use security_framework::os::macos::passwords::{find_generic_password, set_generic_password, delete_generic_password};
-=======
-use ::KeyringError;
-use std::io::Write;
-use std::process::{Command, Stdio};
-use hex;
->>>>>>> 7a73646c
 
 pub struct Keyring<'a> {
     service: &'a str,
@@ -29,59 +22,7 @@
     }
 
     pub fn get_password(&self) -> ::Result<String> {
-<<<<<<< HEAD
         let (password_bytes, _) = try!(find_generic_password(None, self.service, self.username));
-=======
-        let output = Command::new("security")
-            .arg("find-generic-password")
-            .arg("-g") // g instead of g gets string with " and hex without "
-            .arg("-a")
-            .arg(self.username)
-            .arg("-s")
-            .arg(self.service)
-            .output();
-
-        match output {
-            Ok(output) => {
-                if output.status.success() {
-                    let output_string = String::from_utf8(output.stderr);
-                    let output_string = output_string.unwrap().trim().to_owned();
-
-                    if output_string.len() <= 10 {
-                        // It's an empty string
-                        Ok("".to_owned())
-                    } else {
-                        if is_not_hex_output(&output_string) {
-                            // slice "password: \"" off the front and " off back
-                            Ok(output_string[11..output_string.len()-1].to_string())
-                        } else {
-                            // slice "password: 0x" off the front
-                            // also slice off non-hex section from the end.
-                            //
-                            // Not sure why the keychain returns both a hex version and
-                            // another encoded version for when there's special chars.
-                            let hex_str = &output_string[12..];
-                            let hex_str = hex_str.split(" ")
-                                .nth(0)
-                                .expect("first section of split must contain hex str password");
-
-                            let bytes = hex::decode(hex_str)
-                                .expect("error reading hex output");
-
-                            Ok(
-                                String::from_utf8(bytes)
-                                    .expect("error converting hex to utf8")
-                            )
-                        }
-                    }
-                } else {
-                    Err(KeyringError::MacOsKeychainError)
-                }
-            },
-            _ => Err(KeyringError::MacOsKeychainError)
-        }
-    }
->>>>>>> 7a73646c
 
         // Mac keychain allows non-UTF8 values, but this library only supports adding UTF8 items
         // to the keychain, so this should only fail if we are trying to retrieve a non-UTF8
@@ -143,13 +84,7 @@
     fn test_round_trip_non_ascii_password() {
         let keyring = Keyring::new(TEST_SERVICE, TEST_USER);
 
-<<<<<<< HEAD
         keyring.set_password(TEST_NON_ASCII_PASSWORD).unwrap();
-=======
-        let password_1 = "大根";
-        let password_2 = "0xE5A4A7E6A0B9"; // Above in hex string
-        let password_3 = r#"+s+'G#\"#; // this triggers hex fn
->>>>>>> 7a73646c
 
         let stored_password = keyring.get_password().unwrap();
 
